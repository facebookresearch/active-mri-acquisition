--- conflicted
+++ resolved
@@ -114,13 +114,8 @@
     if 'random' in options_.policy:
         policy = util.rl.simple_baselines.RandomPolicy(range(env.action_space.n))
     elif 'lowfirst' in options_.policy:
-<<<<<<< HEAD
-        assert env.conjugate_symmetry
-        policy = util.rl.simple_baselines.NextIndexPolicy(range(env.action_space.n))
-=======
         policy = util.rl.simple_baselines.NextIndexPolicy(
             range(env.action_space.n), not env.conjugate_symmetry)
->>>>>>> 8d7b72a3
     elif 'evaluator_net' in options_.policy:
         assert options_.obs_type == 'mask_embedding'
         policy = util.rl.simple_baselines.EvaluatorNetwork(env)
