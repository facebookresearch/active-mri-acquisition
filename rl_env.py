--- conflicted
+++ resolved
@@ -425,17 +425,10 @@
         """ Returns the action recommended by the evaluator network of `self._evaluator`. """
         with torch.no_grad():
             assert not self.options.obs_type == 'fourier_space' and not self.options.obs_to_numpy
-<<<<<<< HEAD
             mask_embedding = None if obs['mask_embedding'] is None \
                 else obs['mask_embedding'].to(device)
             k_space_scores = self._evaluator(obs['reconstruction'].to(device), mask_embedding,
-                                             obs['mask'])
-=======
-            k_space_scores = self._evaluator(
-                obs['reconstruction'].to(device), obs['mask_embedding'].to(device)
-                if obs['mask_embedding'] is not None else None,
-                obs['mask'] if self.options.add_mask_eval else None)
->>>>>>> 61ab2944
+                                             obs['mask'] if self.options.add_mask_eval else None)
             k_space_scores.masked_fill_(obs['mask'].to(device).squeeze().byte(), 100000)
             # if self.options.dataroot == 'KNEE_RAW':
             #     tmp = torch.zeros(obs['mask'].shape)
