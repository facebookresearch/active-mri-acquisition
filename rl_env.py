import argparse
import logging
import os
from enum import Enum

import gym.spaces
import numpy as np
import torch
import torch.nn.functional as F
from typing import Dict, List, Optional, Tuple, Union

import data
import models.evaluator
import models.fft_utils
import models.reconstruction
import util.util

device = torch.device('cuda' if torch.cuda.is_available() else 'cpu')


def load_checkpoint(checkpoints_dir: str, name: str = 'best_checkpoint.pth') -> Optional[Dict]:
    checkpoint_path = os.path.join(checkpoints_dir, name)
    if os.path.isfile(checkpoint_path):
        logging.info(f'Found checkpoint at {checkpoint_path}.')
        return torch.load(checkpoint_path)
    logging.info(f'No checkpoint found at {checkpoint_path}.')
    return None


class ReconstructionEnv:
    """ RL environment representing the active acquisition process with reconstruction model. """

    class DataMode(Enum):
        TRAIN = 1
        TEST = 2
        TEST_ON_TRAIN = 3

    def __init__(self, options: argparse.Namespace):
        """Creates a new environment.

            @param `options`: Should specify the following options:
                -`reconstructor_dir`: directory where reconstructor is stored.
                -`evaluator_dir`: directory where evaluator is stored.
                -`budget`: how many actions to choose (the horizon of the episode).
                -`obs_type`: one of {'fourier_space', 'image_space'}
                -`initial_num_lines_per_side`: how many k-space lines to start with.
                -'num_train_images`: the number of images to use for training. If it's None,
                    then all images will be used.
                -`num_test_images`: the number of images to use for test. If it's None, then
                    all images will be used.
                -`test_set`: the name of the test set to use (train, val, or test).
        """
        self.options = options
        self.options.device = device
        self.image_height = 640 if options.dataroot == 'KNEE_RAW' else 128
        self.image_width = 368 if options.dataroot == 'KNEE_RAW' else 128
        self.conjugate_symmetry = (options.dataroot != 'KNEE_RAW')

        self.options.rnl_params = f'{2 * self.options.initial_num_lines_per_side},' \
            f'{2 * (self.options.initial_num_lines_per_side + 1)},1,5'

        train_loader, valid_loader = data.create_data_loaders(options, is_test=False)
        test_loader = data.create_data_loaders(options, is_test=True)

        self._dataset_train = train_loader.dataset
        self.split_names = {
            ReconstructionEnv.DataMode.TRAIN: 'train',
            ReconstructionEnv.DataMode.TEST: 'test',
            ReconstructionEnv.DataMode.TEST_ON_TRAIN: 'test_on_train'
        }
        if options.test_set == 'train':
            self._dataset_test = train_loader.dataset
        elif options.test_set == 'val':
            self._dataset_test = valid_loader.dataset
        elif options.test_set == 'test':
            self._dataset_test = test_loader.dataset
        else:
            raise ValueError('Valid options are train, val, test')

        self.num_train_images = min(self.options.num_train_images, len(self._dataset_train))
        self.num_test_images = min(self.options.num_test_images, len(self._dataset_test))
        self.latest_train_images = []

        # For the training data the
        self.rng = np.random.RandomState(options.seed)
        rng_train = np.random.RandomState() if options.rl_env_train_no_seed else self.rng
        self._train_order = rng_train.permutation(len(self._dataset_train))
        self._test_order = self.rng.permutation(len(self._dataset_test))
        self._image_idx_test = 0
        self._image_idx_train = 0
        self.data_model = ReconstructionEnv.DataMode.TRAIN

        reconstructor_checkpoint = load_checkpoint(options.reconstructor_dir, 'best_checkpoint.pth')
        self._reconstructor = models.reconstruction.ReconstructorNetwork(
            number_of_cascade_blocks=reconstructor_checkpoint['options'].number_of_cascade_blocks,
            n_downsampling=reconstructor_checkpoint['options'].n_downsampling,
            number_of_filters=reconstructor_checkpoint['options'].number_of_reconstructor_filters,
            number_of_layers_residual_bottleneck=reconstructor_checkpoint['options']
            .number_of_layers_residual_bottleneck,
            mask_embed_dim=reconstructor_checkpoint['options'].mask_embed_dim,
            dropout_probability=reconstructor_checkpoint['options'].dropout_probability,
            img_width=self.image_width,
            use_deconv=reconstructor_checkpoint['options'].use_deconv)
        self._reconstructor.load_state_dict({
            # TODO: this is true only in case of single gpu:
            key.replace('module.', ''): val
            for key, val in reconstructor_checkpoint['reconstructor'].items()
        })
        self._reconstructor.eval()
        self._reconstructor.to(device)
        logging.info('Loaded reconstructor from checkpoint.')

        self._evaluator = None
        evaluator_checkpoint = None
        if options.evaluator_dir is not None:
            evaluator_checkpoint = load_checkpoint(options.evaluator_dir, 'best_checkpoint.pth')
        if evaluator_checkpoint is not None and evaluator_checkpoint['evaluator'] is not None:
            self._evaluator = models.evaluator.EvaluatorNetwork(
                number_of_filters=evaluator_checkpoint['options'].number_of_evaluator_filters,
                number_of_conv_layers=evaluator_checkpoint['options']
                .number_of_evaluator_convolution_layers,
                use_sigmoid=False,
                width=evaluator_checkpoint['options'].image_width,
                mask_embed_dim=evaluator_checkpoint['options'].mask_embed_dim)
            logging.info(f'Loaded evaluator from checkpoint.')
            self._evaluator.load_state_dict({
                key.replace('module.', ''): val
                for key, val in evaluator_checkpoint['evaluator'].items()
            })
            self._evaluator.eval()
            self._evaluator.to(device)

        self.observation_space = None  # The observation is a dict unless `obs_to_numpy` is used
        if self.options.obs_to_numpy:
            # The extra rows represents the current mask and the mask embedding
            obs_shape = (2, self.image_height + 2, self.image_width)
            self.observation_space = gym.spaces.Box(low=-50000, high=50000, shape=obs_shape)

        self.metadata = {'mask_embed_dim': reconstructor_checkpoint['options'].mask_embed_dim}

        factor = 2 if self.conjugate_symmetry else 1
        num_actions = (self.image_width - 2 * options.initial_num_lines_per_side) // factor
        self.action_space = gym.spaces.Discrete(num_actions)

        self._initial_mask = self._generate_initial_lowf_mask().to(device)
        self._ground_truth = None
        self._k_space = None
        self._current_mask = None
        self._current_score = None
        self._scans_left = None

    def _generate_initial_lowf_mask(self):
        mask = torch.zeros(1, 1, 1, self.image_width)
        for i in range(self.options.initial_num_lines_per_side):
            mask[0, 0, 0, i] = 1
            mask[0, 0, 0, -(i + 1)] = 1
        return mask

    def _generate_random_initial_mask(self):
        mask = self._generate_initial_lowf_mask()
        init_num_lines = self.options.initial_num_lines_per_side
        zero_mask = mask[..., init_num_lines:-init_num_lines]
        num_highf_lines = self.rng.choice(zero_mask.numel() - self.options.budget)
        if self.conjugate_symmetry:
            num_highf_lines //= 2
            zeros_width = zero_mask.numel() // 2
            active = self.rng.choice(zeros_width, size=num_highf_lines)
            zero_mask[..., active] = 1
            zero_mask[..., zeros_width * 2 - active - 1] = 1
        else:
            active = self.rng.choice(zero_mask.numel(), size=num_highf_lines)
            zero_mask[..., active] = 1
        return mask.to(self.options.device)

    def _get_current_reconstruction_and_mask_embedding(self) -> Tuple[torch.Tensor, torch.Tensor]:
        zero_filled_image, _, _ = models.fft_utils.preprocess_inputs(
            (self._current_mask, self._ground_truth, self._k_space), self.options.dataroot, device)

        if self.options.use_reconstructions:
            reconstruction, _, mask_embed = self._reconstructor(zero_filled_image,
                                                                self._current_mask)
        else:
            reconstruction = zero_filled_image
            mask_embed = None

        return reconstruction, mask_embed

    def set_testing(self, use_training_set=False, reset_index=True):
        self.data_model = ReconstructionEnv.DataMode.TEST_ON_TRAIN if use_training_set \
            else ReconstructionEnv.DataMode.TEST
        if reset_index:
            self._image_idx_test = 0

    def set_training(self, reset_index=False):
        self.data_model = ReconstructionEnv.DataMode.TRAIN
        if reset_index:
            self._image_idx_train = 0

    @staticmethod
    def _compute_score(reconstruction: torch.Tensor, ground_truth: torch.Tensor,
                       is_raw: bool) -> Dict[str, torch.Tensor]:
        # Compute magnitude (for metrics)
        reconstruction = models.fft_utils.to_magnitude(reconstruction)
        ground_truth = models.fft_utils.to_magnitude(ground_truth)
        if is_raw:  # crop data
            reconstruction = models.fft_utils.center_crop(reconstruction, [320, 320])
            ground_truth = models.fft_utils.center_crop(ground_truth, [320, 320])

        mse = F.mse_loss(reconstruction, ground_truth)
        ssim = util.util.ssim_metric(reconstruction, ground_truth)
        psnr = util.util.psnr_metric(reconstruction, ground_truth)

        score = {'mse': mse, 'ssim': ssim, 'psnr': psnr}

        return score

    def compute_new_mask(self, old_mask: torch.Tensor, action: int) -> Tuple[torch.Tensor, bool]:
        """ Computes a new mask by adding the action to the given old mask.

            Note that action is relative to the set of valid k-space lines that can be scanned.
            That is, action = 0 represents the lowest index of k-space lines that are not part of
            the initial mask.
        """
        line_to_scan = self.options.initial_num_lines_per_side + action
        new_mask = old_mask.clone().squeeze()
        had_already_been_scanned = bool(new_mask[line_to_scan])
        new_mask[line_to_scan] = 1
        if self.conjugate_symmetry:
            new_mask[-(line_to_scan + 1)] = 1
        return new_mask.view(1, 1, 1, -1), had_already_been_scanned

    def compute_score(self,
                      use_reconstruction: bool = True,
                      ground_truth: Optional[torch.Tensor] = None,
                      mask_to_use: Optional[torch.Tensor] = None,
                      k_space: Optional[torch.Tensor] = None,
                      use_current_score: bool = False) -> List[Dict[str, torch.Tensor]]:
        """ Computes the score (MSE or SSIM) of current state with respect to current ground truth.

            This method takes the current ground truth, masks it with the current mask and creates
            a zero-filled reconstruction from the masked image. Additionally, this zero-filled
            reconstruction can be passed through the reconstruction network, `self._reconstructor`.
            The score evaluates the difference between the final reconstruction and the current
            ground truth.

            It is possible to pass alternate ground truth and mask to compute the score with
            respect to, instead of `self._ground_truth` and `self._current_mask`.

            @:param `use_reconstruction`: specifies if the reconstruction network will be used.
            @:param `ground_truth`: specifies if the score has to be computed with respect to an
                alternate "ground truth".
            @:param `mask_to_use`: specifies if the score has to be computed with an alternate mask.
            @:param `k_space`: specifies if the score has to be computed with an alternate k-space.
            @:param `use_current_score`: If true, the method returns the saved current score.
        """
        if use_current_score and use_reconstruction:
            return [self._current_score]
        with torch.no_grad():
            if ground_truth is None:
                ground_truth = self._ground_truth
            if mask_to_use is None:
                mask_to_use = self._current_mask
            if k_space is None:
                k_space = self._k_space
            image, _, _ = models.fft_utils.preprocess_inputs((mask_to_use, ground_truth, k_space),
                                                             self.options.dataroot, device)
            if use_reconstruction:  # pass through reconstruction network
                image, _, _ = self._reconstructor(image, mask_to_use)
        return [
            ReconstructionEnv._compute_score(
                img.unsqueeze(0), ground_truth, self.options.dataroot == 'KNEE_RAW')
            for img in image
        ]

    def _compute_observation_and_score(self) -> Tuple[Union[Dict, np.ndarray], Dict]:
        with torch.no_grad():
            reconstruction, mask_embedding = self._get_current_reconstruction_and_mask_embedding()
            score = ReconstructionEnv._compute_score(reconstruction, self._ground_truth,
                                                     self.options.dataroot == 'KNEE_RAW')

            if self.options.obs_type == 'fourier_space':
                reconstruction = models.fft_utils.fft(reconstruction)

            observation = {
                'reconstruction': reconstruction,
                'mask': self._current_mask,
                'mask_embedding': mask_embedding
            }

            if self.options.obs_to_numpy:
                observation = np.zeros(self.observation_space.shape).astype(np.float32)
                observation[:2, :self.image_height, :] = reconstruction[0].cpu().numpy()
                # The second to last row is the mask
                observation[:, self.image_height, :] = self._current_mask.cpu().numpy()
                # The last row is the mask embedding (padded with 0s if necessary)
                if self.metadata['mask_embed_dim'] == 0:
                    observation[:, self.image_height + 1, 0] = np.nan
                else:
                    observation[:, self.image_height + 1, :self.metadata['mask_embed_dim']] = \
                        mask_embedding[0, :, 0, 0].cpu().numpy()

        return observation, score

    def reset(self, start_with_initial_mask=False) -> Tuple[Union[Dict, None], Dict]:
        """ Loads a new image from the dataset and starts a new episode with this image.

            Loops over images in the dataset in order. The dataset is ordered according to
            `self._{train/test}_order`.
        """
        info = {}
        if self.data_model == ReconstructionEnv.DataMode.TEST:
            if self._image_idx_test == min(self.num_test_images, len(self._dataset_test)):
                return None, info  # Returns None to signal that testing is done
            set_order = self._test_order
            dataset = self._dataset_test
            set_idx = self._image_idx_test
            self._image_idx_test += 1
        else:
            set_order = self._train_order
            dataset = self._dataset_train
            if self.data_model == ReconstructionEnv.DataMode.TEST_ON_TRAIN:
                if self._image_idx_test == min(self.num_train_images, len(self._dataset_train)):
                    return None, info  # Returns None to signal that testing is done
                set_idx = self._image_idx_test
                self._image_idx_test += 1
            else:
                set_idx = self._image_idx_train
                self._image_idx_train = (self._image_idx_train + 1) % self.num_train_images

        info['split'] = self.split_names[self.data_model]
        info['image_idx'] = set_order[set_idx]
        mask_image_raw = dataset.__getitem__(info['image_idx'])

        # Separate image data into image, mask and k-space (the last one only for RAW)
        self._ground_truth = mask_image_raw[1]
        if self.options.dataroot == 'KNEE_RAW':  # store k-space data too
            self._k_space = mask_image_raw[2].unsqueeze(0)
            self._ground_truth = self._ground_truth.permute(2, 0, 1)
        logging.debug(f"{info['split'].capitalize()} episode started "
                      f"with image {set_order[set_idx]}")

        self._ground_truth = self._ground_truth.to(device).unsqueeze(0)
<<<<<<< HEAD
        self._current_mask = self._initial_mask if start_with_initial_mask else \
            self._generate_random_initial_mask()
=======
        self._current_mask = self._initial_mask if start_with_initial_mask \
            else mask_image_raw[0].to(device).unsqueeze(0)
        if self._current_mask.byte().all() == 1:
            # No valid actions in this mask, replace with initial mask to have a valid mask
            self._current_mask = self._initial_mask
>>>>>>> d31b3460
        self._scans_left = min(self.options.budget, self.action_space.n)
        observation, score = self._compute_observation_and_score()
        self._current_score = score
        return observation, info

    def step(self, action: int) -> Tuple[Dict[str, torch.Tensor], float, bool, Dict]:
        """ Adds a new line (specified by the action) to the current mask and computes the
            resulting observation and reward (drop in MSE after reconstructing with respect to the
            current ground truth).
        """
        assert self._scans_left > 0
        self._current_mask, has_already_been_scanned = self.compute_new_mask(
            self._current_mask, action)
        observation, new_score = self._compute_observation_and_score()

        metric = self.options.reward_metric
        reward_ = new_score[metric] if self.options.use_score_as_reward \
            else new_score[metric] - self._current_score[metric]
        factor = 1 if self.options.use_score_as_reward else 100
        if self.options.reward_metric == 'mse':
            factor *= -1  # We try to minimize MSE, but DQN maximizes
        reward = -1.0 if has_already_been_scanned else reward_.item() * factor
        self._current_score = new_score

        self._scans_left -= 1
        done = (self._scans_left == 0) or (self._current_mask.byte().all() == 1)

        return observation, reward, done, {}

    def get_evaluator_action(self, obs: Dict[str, torch.Tensor]) -> int:
        """ Returns the action recommended by the evaluator network of `self._evaluator`. """
        with torch.no_grad():
            assert not self.options.obs_type == 'fourier_space' and not self.options.obs_to_numpy
            mask_embedding = None if obs['mask_embedding'] is None \
                else obs['mask_embedding'].to(device)
            k_space_scores = self._evaluator(obs['reconstruction'].to(device), mask_embedding)
            k_space_scores.masked_fill_(obs['mask'].to(device).squeeze().byte(), 100000)
            return torch.argmin(k_space_scores).item() - self.options.initial_num_lines_per_side<|MERGE_RESOLUTION|>--- conflicted
+++ resolved
@@ -156,22 +156,6 @@
             mask[0, 0, 0, -(i + 1)] = 1
         return mask
 
-    def _generate_random_initial_mask(self):
-        mask = self._generate_initial_lowf_mask()
-        init_num_lines = self.options.initial_num_lines_per_side
-        zero_mask = mask[..., init_num_lines:-init_num_lines]
-        num_highf_lines = self.rng.choice(zero_mask.numel() - self.options.budget)
-        if self.conjugate_symmetry:
-            num_highf_lines //= 2
-            zeros_width = zero_mask.numel() // 2
-            active = self.rng.choice(zeros_width, size=num_highf_lines)
-            zero_mask[..., active] = 1
-            zero_mask[..., zeros_width * 2 - active - 1] = 1
-        else:
-            active = self.rng.choice(zero_mask.numel(), size=num_highf_lines)
-            zero_mask[..., active] = 1
-        return mask.to(self.options.device)
-
     def _get_current_reconstruction_and_mask_embedding(self) -> Tuple[torch.Tensor, torch.Tensor]:
         zero_filled_image, _, _ = models.fft_utils.preprocess_inputs(
             (self._current_mask, self._ground_truth, self._k_space), self.options.dataroot, device)
@@ -340,16 +324,11 @@
                       f"with image {set_order[set_idx]}")
 
         self._ground_truth = self._ground_truth.to(device).unsqueeze(0)
-<<<<<<< HEAD
-        self._current_mask = self._initial_mask if start_with_initial_mask else \
-            self._generate_random_initial_mask()
-=======
         self._current_mask = self._initial_mask if start_with_initial_mask \
             else mask_image_raw[0].to(device).unsqueeze(0)
         if self._current_mask.byte().all() == 1:
             # No valid actions in this mask, replace with initial mask to have a valid mask
             self._current_mask = self._initial_mask
->>>>>>> d31b3460
         self._scans_left = min(self.options.budget, self.action_space.n)
         observation, score = self._compute_observation_and_score()
         self._current_score = score
