--- conflicted
+++ resolved
@@ -126,7 +126,6 @@
             number_of_filters=reconstructor_checkpoint['options'].number_of_reconstructor_filters,
             number_of_layers_residual_bottleneck=reconstructor_checkpoint['options']
             .number_of_layers_residual_bottleneck,
-<<<<<<< HEAD
             mask_embed_dim=checkpoint['options'].mask_embed_dim,
             dropout_probability=checkpoint['options'].dropout_probability,
             img_width=checkpoint['options'].image_width,  # TODO : CHANGE!
@@ -134,16 +133,6 @@
         self._reconstructor.load_state_dict(
             {key.replace('module.', ''): val
              for key, val in checkpoint['reconstructor'].items()})
-=======
-            mask_embed_dim=reconstructor_checkpoint['options'].mask_embed_dim,
-            dropout_probability=reconstructor_checkpoint['options'].dropout_probability,
-            img_width=128,  # TODO : CHANGE!
-            use_deconv=reconstructor_checkpoint['options'].use_deconv)
-        self._reconstructor.load_state_dict({
-            key.replace('module.', ''): val
-            for key, val in reconstructor_checkpoint['reconstructor'].items()
-        })
->>>>>>> 3a88e236
         self._reconstructor.to(device)
         logging.info('Loaded reconstructor from checkpoint.')
 
