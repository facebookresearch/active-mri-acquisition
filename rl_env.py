--- conflicted
+++ resolved
@@ -86,13 +86,8 @@
         self._train_order = rng_train.permutation(len(self._dataset_train))
         self._test_order = rng.permutation(len(self._dataset_test))
         self._image_idx_test = 0
-<<<<<<< HEAD
-        self._image_idx_train = 0
-        self.data_mode = ReconstructionEnv.DataMode.TRAIN
-=======
         self._image_idx_train = -1
         self.data_model = ReconstructionEnv.DataMode.TRAIN
->>>>>>> d15b8db6
 
         reconstructor_checkpoint = load_checkpoint(options.reconstructor_dir, 'best_checkpoint.pth')
         self._reconstructor = models.reconstruction.ReconstructorNetwork(
@@ -327,16 +322,12 @@
 
                     self._image_idx_train = (self._image_idx_train + 1) % self.num_train_images
 
-<<<<<<< HEAD
-            info['split'] = self.split_names[self.data_mode]
-=======
                     if self._image_idx_train == 0:
                         self._reset_saved_masks_dict()
 
                     set_idx = self._image_idx_train
 
             info['split'] = self.split_names[self.data_model]
->>>>>>> d15b8db6
             info['image_idx'] = set_order[set_idx]
             tmp = dataset.__getitem__(info['image_idx'])
             self._ground_truth = tmp[1]
@@ -407,7 +398,6 @@
             k_space_scores.masked_fill_(obs['mask'].to(device).squeeze().byte(), 100000)
             return torch.argmin(k_space_scores).item() - self.options.initial_num_lines_per_side
 
-<<<<<<< HEAD
     def set_reference_point_for_rewards(self, statistics: Dict[str, Dict]):
         logging.info('Reference point will be set for reward.')
         num_actions = min(self.options.budget, self.action_space.n)
@@ -422,7 +412,7 @@
         logging.info(f'The following reference will be used:')
         logging.info(f'    mean: {self._reference_mean_for_reward}')
         logging.info(f'std: {self._reference_std_for_reward}')
-=======
+
     def retrain_reconstructor(self, logger, writer):
         logger.info(
             f'Training reconstructor for {self.options.num_epochs_train_reconstructor} epochs')
@@ -440,5 +430,4 @@
     def set_epoch_finished_callback(self, callback: Callable, frequency: int):
         # Every frequency number of epochs, the callback function will be called
         self.epoch_count_callback = callback
-        self.epoch_frequency_callback = frequency
->>>>>>> d15b8db6
+        self.epoch_frequency_callback = frequency