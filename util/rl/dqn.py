--- conflicted
+++ resolved
@@ -181,23 +181,12 @@
 
     def _update_dqn_parameters(self, dqn_batch, target_net):
         self.model.train()
-<<<<<<< HEAD
-        batch = self.memory.sample()
-        if batch is None:
-            return None
-        observations = batch['observations'].to(self.device)
-        next_observations = batch['next_observations'].to(self.device)
-        actions = batch['actions'].to(self.device)
-        rewards = batch['rewards'].to(self.device).squeeze()
-        dones = batch['dones'].to(self.device)
-=======
         self.optimizer.zero_grad()
         observations = dqn_batch['observations'].to(self.device)
         next_observations = dqn_batch['next_observations'].to(self.device)
         actions = dqn_batch['actions'].to(self.device)
         rewards = dqn_batch['rewards'].to(self.device).squeeze()
         dones = dqn_batch['dones'].to(self.device)
->>>>>>> a2e8ce2b
 
         not_done_mask = (1 - dones).squeeze()
 
@@ -232,7 +221,6 @@
 
         self.optimizer.step()
 
-<<<<<<< HEAD
         value = None
         advantage = None
         if output_cur_step['value'] is not None:
@@ -247,13 +235,6 @@
             'q_values_std': q_values.detach().std().cpu().numpy(),
             'value': value,
             'advantage': advantage
-        }
-=======
-        return {
-            'loss': loss,
-            'grad_norm': grad_norm,
-            'mean_q_values': q_values.detach().mean().cpu().numpy(),
-            'std_q_values': q_values.detach().std().cpu().numpy()
         }
 
     def update_parameters(self, target_net) -> Optional[Dict[str, Any]]:
@@ -326,7 +307,6 @@
         }
 
         return dqn_batch
->>>>>>> a2e8ce2b
 
     def init_episode(self):
         pass
@@ -523,15 +503,11 @@
                 # See comment above for format of obs and how to obtain mask from it
                 image_and_mask_next_obs = np.array([info['image_idx']] + list(next_obs[0, -2, :]))
                 self.steps += 1
-<<<<<<< HEAD
-                self.policy.add_experience(obs, action, next_obs, reward, done)
-=======
                 if self.options.dqn_alternate_opt:
                     self.policy.add_experience(image_and_mask_obs, action, image_and_mask_next_obs,
                                                -1, done)
                 else:
                     self.policy.add_experience(obs, action, next_obs, reward, done)
->>>>>>> a2e8ce2b
                 update_results = self.policy.update_parameters(self.target_net)
 
                 if self.steps % self.options.target_net_update_freq == 0:
@@ -544,7 +520,6 @@
                     if update_results is not None:
                         self.writer.add_scalar('loss', update_results['loss'], self.steps)
                         self.writer.add_scalar('grad_norm', update_results['grad_norm'], self.steps)
-<<<<<<< HEAD
                         self.writer.add_scalar('mean_q_value', update_results['q_values_mean'],
                                                self.steps)
                         self.writer.add_scalar('std_q_value', update_results['q_values_std'],
@@ -553,12 +528,6 @@
                             self.writer.add_scalar('value', update_results['value'], self.steps)
                             self.writer.add_scalar('advantage', update_results['advantage'],
                                                    self.steps)
-=======
-                        self.writer.add_scalar('mean_q_values', update_results['mean_q_values'],
-                                               self.steps)
-                        self.writer.add_scalar('std_q_values', update_results['std_q_values'],
-                                               self.steps)
->>>>>>> a2e8ce2b
 
                 total_reward += reward
                 auc_score += self.env.compute_score(
