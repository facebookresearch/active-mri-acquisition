--- conflicted
+++ resolved
@@ -61,26 +61,19 @@
             mask_embedding = None
         else:
             mask_embedding = x[:, 0, -1, :self.mask_embed_dim].view(bs, -1, 1, 1)
-<<<<<<< HEAD
-            mask_embedding = mask_embedding.repeat(reconstruction.shape[0], 1,
-                                                   reconstruction.shape[2], reconstruction.shape[3])
-        # Evaluator receives the full mask with the size of image width (3rd input)
-        value = self.evaluator(reconstruction, mask_embedding, x[:, 0, -2, :].contiguous().view(
-            bs, 1, 1, -1))
-=======
+            mask = x[:, 0, -2, :].contiguous().view(bs, 1, 1, -1)
             mask_embedding = mask_embedding.repeat(1, 1, reconstruction.shape[2],
                                                    reconstruction.shape[3])
 
         value = None
         advantage = None
         if self.use_dueling:
-            features = self.evaluator(reconstruction, mask_embedding)
+            features = self.evaluator(reconstruction, mask_embedding, mask)
             value = self.value_stream(features)
             advantage = self.advantage_stream(features)
             qvalue = value + (advantage - advantage.mean(dim=1).unsqueeze(1))
         else:
             qvalue = self.evaluator(reconstruction, mask_embedding)
->>>>>>> e40aef74
         # This makes the DQN max over the target values consider only non repeated actions
         qvalue = qvalue - 1e10 * mask
         return {'qvalue': qvalue, 'value': value, 'advantage': advantage}
@@ -401,19 +394,6 @@
                         f'Saved DQN model with score {self.best_test_score} to {policy_path}.')
 
             # Evaluate the current policy on training set
-<<<<<<< HEAD
-            # if self.episode % self.options.dqn_eval_train_set_episode_freq == 0 \
-            #         and self.options.num_train_images <= 5000:
-            #     acquire_rl.test_policy(
-            #         self.env,
-            #         self.policy,
-            #         self.writer,
-            #         self.logger,
-            #         self.episode,
-            #         self.options,
-            #         test_on_train=True,
-            #         test_with_full_budget=self.options.test_with_full_budget)
-=======
             if self.episode % self.options.dqn_eval_train_set_episode_freq == 0 \
                     and self.options.num_train_images <= 1000:
                 util.rl.utils.test_policy(
@@ -425,7 +405,6 @@
                     self.options,
                     test_on_train=True,
                     test_with_full_budget=self.options.test_with_full_budget)
->>>>>>> e40aef74
 
             # Run an episode and update model
             obs, _ = self.env.reset()
