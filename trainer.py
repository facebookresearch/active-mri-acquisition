import argparse
import ignite.engine
import logging
import numpy as np
import os
import submitit
import tempfile
import torch
import torch.nn.functional as F
import torch.optim as optim

from ignite.contrib.handlers import ProgressBar
from ignite.engine import Engine, Events
from ignite.metrics import Loss
from tensorboardX import SummaryWriter
from typing import Any, Dict, Tuple

from data import create_data_loaders
from models.evaluator import EvaluatorNetwork
from models.fft_utils import RFFT, IFFT, FFT, clamp, preprocess_inputs, gaussian_nll_loss, \
    GANLossKspace, to_magnitude, center_crop
from models.reconstruction import ReconstructorNetwork
from options.train_options import TrainOptions
from util import util


def run_validation_and_update_best_checkpoint(
        engine: ignite.engine.Engine,
        val_engine: ignite.engine.Engine = None,
        progress_bar: ignite.contrib.handlers.ProgressBar = None,
        val_loader: torch.utils.data.DataLoader = None,
        trainer: 'Trainer' = None):
    # TODO: take argument for which metric to use as score for checkpointing. Using MSE for now
    val_engine.run(val_loader)
    np.save(os.path.join(trainer.options.checkpoints_dir, 'snapshot_' + str(val_engine.state.epoch)),
            val_engine.state.output['snapshot'])
    metrics = val_engine.state.metrics
    if trainer.options.use_evaluator:
        progress_bar.log_message(f"Validation Results - Epoch: {engine.state.epoch}  "
                                f"MSE: {metrics['mse']:.3f} SSIM: {metrics['ssim']:.3f} loss_D: "
                                f"{metrics['loss_D']:.3f}")
    else:
        progress_bar.log_message(f"Validation Results - Epoch: {engine.state.epoch}  "
                                f"MSE: {metrics['mse']:.3f} SSIM: {metrics['ssim']:.3f}")
    trainer.completed_epochs += 1
    score = -metrics['loss_D'] if trainer.options.only_evaluator else -metrics['mse']
    if score > trainer.best_validation_score:
        trainer.best_validation_score = score
        full_path = save_checkpoint_function(trainer, 'best_checkpoint')
        progress_bar.log_message(f'Saved best checkpoint to {full_path}. Score: {score}. '
                                 f'Iteration: {engine.state.iteration}')


def save_checkpoint_function(trainer: 'Trainer', filename: str) -> str:
    # Ensures atomic checkpoint save to avoid corrupted files if preempted during a save operation
    tmp_filename = tempfile.NamedTemporaryFile(delete=False, dir=trainer.options.checkpoints_dir)
    try:
        torch.save(trainer.create_checkpoint(), tmp_filename)
    except BaseException:
        tmp_filename.close()
        os.remove(tmp_filename.name)
        raise
    else:
        tmp_filename.close()
        full_path = os.path.join(trainer.options.checkpoints_dir, filename + '.pth')
        os.rename(tmp_filename.name, full_path)
        return full_path


def save_regular_checkpoint(engine: ignite.engine.Engine,
                            trainer: 'Trainer' = None,
                            progress_bar: ignite.contrib.handlers.ProgressBar = None):
    full_path = save_checkpoint_function(trainer, 'regular_checkpoint')
    progress_bar.log_message(
        f'Saved regular checkpoint to {full_path}. Epoch: {trainer.completed_epochs}, '
        f'Iteration: {engine.state.iteration}')


class Trainer:

    def __init__(self, options: argparse.Namespace):
        self.reconstructor = None
        self.evaluator = None
        self.options = options
        self.best_validation_score = -float('inf')
        self.completed_epochs = 0
        self.updates_performed = 0

        criterion_gan = GANLossKspace(
            use_mse_as_energy=options.use_mse_as_disc_energy, grad_ctx=options.grad_ctx).to(
                options.device)

        self.losses = {'GAN': criterion_gan, 'NLL': gaussian_nll_loss}

        self.fft_functions = {
            'rfft': RFFT().to(options.device),
            'ifft': IFFT().to(options.device),
            'fft': FFT().to(options.device)
        }

        if self.options.only_evaluator:
            self.options.checkpoints_dir = os.path.join(self.options.checkpoints_dir, 'evaluator')
        if not os.path.exists(self.options.checkpoints_dir):
            os.makedirs(self.options.checkpoints_dir)

    def create_checkpoint(self) -> Dict[str, Any]:
        return {
            'reconstructor': self.reconstructor.state_dict(),
            'evaluator': self.evaluator.state_dict() if self.options.use_evaluator else None,
            'options': self.options,
            'optimizer_G': self.optimizers['G'].state_dict(),
            'optimizer_D': self.optimizers['D'].state_dict()
            if self.options.use_evaluator else None,
            'completed_epochs': self.completed_epochs,
            'best_validation_score': self.best_validation_score,
            'updates_performed': self.updates_performed
        }

    def get_loaders(self) -> Tuple[torch.utils.data.DataLoader, torch.utils.data.DataLoader]:
        train_data_loader, val_data_loader = create_data_loaders(self.options)
        return train_data_loader, val_data_loader

    def inference(self, batch):
        with torch.no_grad():
            zero_filled_image, ground_truth, mask = preprocess_inputs(batch, self.fft_functions,
                                                                      self.options)

            # Get reconstructor output
            reconstructed_image, uncertainty_map, mask_embedding = self.reconstructor(
                zero_filled_image, mask)

            reconstructor_eval = None
            ground_truth_eval = None
            if self.evaluator is not None:
                reconstructor_eval = self.evaluator(reconstructed_image, mask_embedding)
                ground_truth_eval = self.evaluator(ground_truth, mask_embedding)


            # Compute magnitude (for val losses and plots)
            also_clamp_and_scale = self.options.dataroot != 'KNEE_RAW'
            zero_filled_image_magnitude = to_magnitude(
                zero_filled_image, also_clamp_and_scale=also_clamp_and_scale)
            reconstructed_image_magnitude = to_magnitude(
                reconstructed_image, also_clamp_and_scale=also_clamp_and_scale)
            ground_truth_magnitude = to_magnitude(
                ground_truth, also_clamp_and_scale=also_clamp_and_scale)


            if self.options.dataroot == 'KNEE_RAW':  # crop data
                reconstructed_image_magnitude = center_crop(reconstructed_image_magnitude, [320, 320])
                ground_truth_magnitude = center_crop(ground_truth_magnitude, [320, 320])
                zero_filled_image_magnitude = center_crop(zero_filled_image_magnitude, [320, 320])
                uncertainty_map = center_crop(uncertainty_map, [320, 320])

<<<<<<< HEAD
            # save to disk numpy array containing ground truth image, zero filled image and reconstructed image
            snapshot = np.array([target, zero_filled_reconstruction, reconstructed_image])

        return {
            'MSE': mse,
            'SSIM': ssim,
            'ground_truth': target,
            'zero_filled_image': zero_filled_reconstruction,
            'reconstructed_image': reconstructed_image,
            'uncertainty_map': uncertainty_map,
            'snapshot': snapshot
        }
=======
            return {
                'ground_truth': ground_truth,
                'zero_filled_image': zero_filled_image,
                'reconstructed_image': reconstructed_image,
                'ground_truth_magnitude': ground_truth_magnitude,
                'zero_filled_image_magnitude': zero_filled_image_magnitude,
                'reconstructed_image_magnitude': reconstructed_image_magnitude,
                'uncertainty_map': uncertainty_map,
                'mask': mask,
                'reconstructor_eval': reconstructor_eval,
                'ground_truth_eval': ground_truth_eval,
            }
>>>>>>> 3a88e236

    def load_from_checkpoint_if_present(self):
        if not os.path.exists(self.options.checkpoints_dir):
            return
        self.logger.info(f'Checkpoint folder found at {self.options.checkpoints_dir}')
        files = os.listdir(self.options.checkpoints_dir)
        for filename in files:
            if 'regular_checkpoint' in filename:
                self.logger.info(f'Loading checkpoint {filename}.pth')
                checkpoint = torch.load(os.path.join(self.options.checkpoints_dir, filename))
                self.reconstructor.load_state_dict(checkpoint['reconstructor'])
                if self.options.use_evaluator:
                    self.evaluator.load_state_dict(checkpoint['evaluator'])
                    self.optimizers['D'].load_state_dict(checkpoint['optimizer_D'])
                self.optimizers['G'].load_state_dict(checkpoint['optimizer_G'])
                self.completed_epochs = checkpoint['completed_epochs']
                self.best_validation_score = checkpoint['best_validation_score']
                self.updates_performed = checkpoint['updates_performed']

    def load_weights_from_given_checkpoint(self):
        if self.options.weights_checkpoint is None or not os.path.exists(
                self.options.weights_checkpoint):
            return
        self.logger.info(
            f'Loading weights from checkpoint found at {self.options.weights_checkpoint}.')
        checkpoint = torch.load(
            os.path.join(self.options.checkpoints_dir, self.options.weights_checkpoint))
        self.reconstructor.load_state_dict(checkpoint['reconstructor'])
        if self.options.use_evaluator and 'evaluator' in checkpoint.keys() and \
                checkpoint['evaluator'] is not None:
            self.evaluator.load_state_dict(checkpoint['evaluator'])
        else:
            self.logger.info('Evaluator was not loaded.')

    # TODO: consider adding learning rate scheduler
    def update(self, batch):
        zero_filled_image, target, mask = preprocess_inputs(batch, self.fft_functions, self.options)

        # Get reconstructor output
        reconstructed_image, uncertainty_map, mask_embedding = self.reconstructor(
            zero_filled_image, mask)

        # ------------------------------------------------------------------------
        # Update evaluator and compute generator GAN Loss
        # ------------------------------------------------------------------------
        loss_G_GAN = 0
        loss_D = torch.tensor(0.)
        if self.evaluator is not None:
            self.optimizers['D'].zero_grad()
            fake = reconstructed_image
            detached_fake = fake.detach()
            if self.options.mask_embed_dim != 0:
                mask_embedding = mask_embedding.detach()
            output = self.evaluator(detached_fake, mask_embedding)
            loss_D_fake = self.losses['GAN'](
                output, False, mask, degree=0, pred_and_gt=(detached_fake, target))

            real = target
            output = self.evaluator(real, mask_embedding)
            loss_D_real = self.losses['GAN'](
                output, True, mask, degree=1, pred_and_gt=(detached_fake, target))

            loss_D = loss_D_fake + loss_D_real
            loss_D.backward(retain_graph=True)
            self.optimizers['D'].step()

            if not self.options.only_evaluator:
                output = self.evaluator(fake, mask_embedding)
                loss_G_GAN = self.losses['GAN'](
                    output,
                    True,
                    mask,
                    degree=1,
                    updateG=True,
                    pred_and_gt=(fake, target))
                loss_G_GAN *= self.options.lambda_gan

        # ------------------------------------------------------------------------
        # Update reconstructor
        # ------------------------------------------------------------------------
        loss_G = torch.tensor(0.)
        if not self.options.only_evaluator:
            self.optimizers['G'].zero_grad()
            loss_G = self.losses['NLL'](reconstructed_image, target, uncertainty_map,
                                        self.options).mean()
            loss_G += loss_G_GAN
            loss_G.backward()
            self.optimizers['G'].step()

        self.updates_performed += 1

        return {'loss_D': loss_D.item(), 'loss_G': loss_G.item()}

    def discriminator_loss(self,
                           reconstructor_eval,
                           target_eval,
                           reconstructed_image=None,
                           target=None,
                           mask=None):
        if self.evaluator is None:
            return 0
        with torch.no_grad():
            loss_D_fake = self.losses['GAN'](
                reconstructor_eval,
                False,
                mask,
                degree=0,
                pred_and_gt=(reconstructed_image, target))
            loss_D_real = self.losses['GAN'](
                target_eval, True, mask, degree=1, pred_and_gt=(reconstructed_image, target))
            return loss_D_fake + loss_D_real

    def __call__(self) -> float:
        self.logger = logging.getLogger()
        if self.options.debug:
            self.logger.setLevel(logging.DEBUG)
        else:
            self.logger.setLevel(logging.INFO)
        fh = logging.FileHandler(os.path.join(self.options.checkpoints_dir, 'trainer.log'))
        formatter = logging.Formatter('%(asctime)s - %(threadName)s - %(levelname)s: %(message)s')
        fh.setFormatter(formatter)
        self.logger.addHandler(fh)

        self.logger.info('Creating trainer with the following options:')
        for key, value in vars(self.options).items():
            if key == 'device':
                value = value.type
            elif key == 'gpu_ids':
                value = 'cuda : ' + str(value) if torch.cuda.is_available() else 'cpu'
            self.logger.info(f"    {key:>25}: {'None' if value is None else value:<30}")

        # Create Reconstructor Model
        self.reconstructor = ReconstructorNetwork(
            number_of_cascade_blocks=self.options.number_of_cascade_blocks,
            n_downsampling=self.options.n_downsampling,
            number_of_filters=self.options.number_of_reconstructor_filters,
            number_of_layers_residual_bottleneck=self.options.number_of_layers_residual_bottleneck,
            mask_embed_dim=self.options.mask_embed_dim,
            dropout_probability=self.options.dropout_probability,
            img_width=self.options.image_width,
            use_deconv=self.options.use_deconv)

        if self.options.device.type == 'cuda':
            self.reconstructor = torch.nn.DataParallel(self.reconstructor).to(self.options.device)
        self.optimizers = {
            'G':
            optim.Adam(
                self.reconstructor.parameters(),
                lr=self.options.lr,
                betas=(self.options.beta1, 0.999))
        }

        # Create Evaluator Model
        if self.options.use_evaluator:
            self.evaluator = EvaluatorNetwork(
                number_of_filters=self.options.number_of_evaluator_filters,
                number_of_conv_layers=self.options.number_of_evaluator_convolution_layers,
                use_sigmoid=False,
                width=self.options.image_width,
                mask_embed_dim=self.options.mask_embed_dim)
            self.evaluator = torch.nn.DataParallel(self.evaluator).to(self.options.device)

            self.optimizers['D'] = optim.Adam(
                self.evaluator.parameters(), lr=self.options.lr, betas=(self.options.beta1, 0.999))

        train_loader, val_loader = self.get_loaders()

        self.load_from_checkpoint_if_present()
        self.load_weights_from_given_checkpoint()

        writer = SummaryWriter(self.options.checkpoints_dir)

        # Training engine and handlers
        train_engine = Engine(lambda engine, batch: self.update(batch))
        val_engine = Engine(lambda engine, batch: self.inference(batch))

        validation_mse = Loss(
            loss_fn=F.mse_loss,
            output_transform=lambda x: (x['reconstructed_image_magnitude'],
                                        x['ground_truth_magnitude']))
        validation_mse.attach(val_engine, name='mse')

        validation_ssim = Loss(
            loss_fn=util.compute_ssims,
            output_transform=lambda x: (x['reconstructed_image_magnitude'],
                                        x['ground_truth_magnitude']))
        validation_ssim.attach(val_engine, name='ssim')

        if self.options.use_evaluator:
            validation_loss_d = Loss(
                loss_fn=self.discriminator_loss,
                output_transform=lambda x: (x['reconstructor_eval'], x['ground_truth_eval'], {
                    'reconstructed_image': x['reconstructed_image'],
                    'target': x['ground_truth'],
                    'mask': x['mask']
                }))
            validation_loss_d.attach(val_engine, name='loss_D')


        progress_bar = ProgressBar()
        progress_bar.attach(train_engine)

        train_engine.add_event_handler(
            Events.EPOCH_COMPLETED,
            run_validation_and_update_best_checkpoint,
            val_engine=val_engine,
            progress_bar=progress_bar,
            val_loader=val_loader,
            trainer=self)

        # Tensorboard Plots
        @train_engine.on(Events.ITERATION_COMPLETED)
        def plot_training_loss(engine):
            writer.add_scalar("training/generator_loss", engine.state.output['loss_G'],
                              self.updates_performed)
            if 'loss_D' in engine.state.output:
                writer.add_scalar("training/discriminator_loss", engine.state.output['loss_D'],
                                self.updates_performed)

        @train_engine.on(Events.EPOCH_COMPLETED)
        def plot_validation_loss(_):
            writer.add_scalar("validation/MSE", val_engine.state.metrics['mse'],
                              self.completed_epochs)
            writer.add_scalar("validation/SSIM", val_engine.state.metrics['ssim'],
                              self.completed_epochs)
            if 'loss_D' in val_engine.state.metrics:
                writer.add_scalar("validation/loss_D", val_engine.state.metrics['loss_D'],
                                self.completed_epochs)

        @train_engine.on(Events.EPOCH_COMPLETED)
        def plot_validation_images(_):
            ground_truth = val_engine.state.output['ground_truth_magnitude']
            zero_filled_image = val_engine.state.output['zero_filled_image_magnitude']
            reconstructed_image = val_engine.state.output['reconstructed_image_magnitude']
            uncertainty_map = val_engine.state.output['uncertainty_map']
            difference = torch.abs(ground_truth - reconstructed_image)

            # Create plots
            ground_truth = util.create_grid_from_tensor(ground_truth)
            writer.add_image("validation_images/ground_truth", ground_truth, self.completed_epochs)

            zero_filled_image = util.create_grid_from_tensor(zero_filled_image)
            writer.add_image("validation_images/zero_filled_image", zero_filled_image,
                             self.completed_epochs)

            reconstructed_image = util.create_grid_from_tensor(reconstructed_image)
            writer.add_image("validation_images/reconstructed_image", reconstructed_image,
                             self.completed_epochs)

            uncertainty_map = util.gray2heatmap(
                util.create_grid_from_tensor(uncertainty_map.exp()), cmap='jet')
            writer.add_image("validation_images/uncertainty_map", uncertainty_map,
                             self.completed_epochs)

            difference = util.create_grid_from_tensor(difference)
            difference = util.gray2heatmap(difference, cmap='gray')
            writer.add_image("validation_images/difference", difference, self.completed_epochs)

            mask = util.create_grid_from_tensor(val_engine.state.output['mask'].repeat(
                1, 1, val_engine.state.output['mask'].shape[3], 1))
            writer.add_image("validation_images/mask_image", mask, self.completed_epochs)

        train_engine.add_event_handler(
            Events.EPOCH_COMPLETED,
            save_regular_checkpoint,
            trainer=self,
            progress_bar=progress_bar)

        train_engine.run(train_loader, self.options.max_epochs - self.completed_epochs)

        writer.close()

        return self.best_validation_score

    def checkpoint(self) -> submitit.helpers.DelayedSubmission:  # submitit expects this function
        save_checkpoint_function(self, 'regular_checkpoint')
        trainer = Trainer(self.options)
        return submitit.helpers.DelayedSubmission(trainer)


if __name__ == '__main__':
    options_ = TrainOptions().parse()  # TODO: need to clean up options list
    options_.device = torch.device('cuda:{}'.format(
        options_.gpu_ids[0])) if options_.gpu_ids else torch.device('cpu')
    options_.checkpoints_dir = os.path.join(options_.checkpoints_dir, options_.name)

    if not os.path.exists(options_.checkpoints_dir):
        os.makedirs(options_.checkpoints_dir)

    trainer_ = Trainer(options_)
    trainer_()<|MERGE_RESOLUTION|>--- conflicted
+++ resolved
@@ -1,7 +1,6 @@
 import argparse
 import ignite.engine
 import logging
-import numpy as np
 import os
 import submitit
 import tempfile
@@ -32,8 +31,6 @@
         trainer: 'Trainer' = None):
     # TODO: take argument for which metric to use as score for checkpointing. Using MSE for now
     val_engine.run(val_loader)
-    np.save(os.path.join(trainer.options.checkpoints_dir, 'snapshot_' + str(val_engine.state.epoch)),
-            val_engine.state.output['snapshot'])
     metrics = val_engine.state.metrics
     if trainer.options.use_evaluator:
         progress_bar.log_message(f"Validation Results - Epoch: {engine.state.epoch}  "
@@ -152,20 +149,6 @@
                 zero_filled_image_magnitude = center_crop(zero_filled_image_magnitude, [320, 320])
                 uncertainty_map = center_crop(uncertainty_map, [320, 320])
 
-<<<<<<< HEAD
-            # save to disk numpy array containing ground truth image, zero filled image and reconstructed image
-            snapshot = np.array([target, zero_filled_reconstruction, reconstructed_image])
-
-        return {
-            'MSE': mse,
-            'SSIM': ssim,
-            'ground_truth': target,
-            'zero_filled_image': zero_filled_reconstruction,
-            'reconstructed_image': reconstructed_image,
-            'uncertainty_map': uncertainty_map,
-            'snapshot': snapshot
-        }
-=======
             return {
                 'ground_truth': ground_truth,
                 'zero_filled_image': zero_filled_image,
@@ -178,7 +161,6 @@
                 'reconstructor_eval': reconstructor_eval,
                 'ground_truth_eval': ground_truth_eval,
             }
->>>>>>> 3a88e236
 
     def load_from_checkpoint_if_present(self):
         if not os.path.exists(self.options.checkpoints_dir):
