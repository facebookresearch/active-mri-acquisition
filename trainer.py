--- conflicted
+++ resolved
@@ -1,14 +1,3 @@
-<<<<<<< HEAD
-from data import create_data_loaders
-from models.evaluator import EvaluatorNetwork
-from models.fft_utils import RFFT, IFFT, clamp, preprocess_inputs, gaussian_nll_loss
-from models.networks import GANLossKspace  # TODO: maybe move GANLossKspace to a loss file?
-from models.reconstruction import ReconstructorNetwork
-from options.train_options import TrainOptions
-from util import util
-
-=======
->>>>>>> 4bf757ca
 import argparse
 import ignite.engine
 import logging
@@ -21,11 +10,8 @@
 
 from ignite.contrib.handlers import ProgressBar
 from ignite.engine import Engine, Events
-<<<<<<< HEAD
+from ignite.metrics import Loss
 from tensorboardX import SummaryWriter
-=======
-from ignite.metrics import Loss
->>>>>>> 4bf757ca
 from typing import Any, Dict, Tuple
 
 from data import create_data_loaders
@@ -223,16 +209,9 @@
             img_width=self.options.image_width,
             use_deconv=self.options.use_deconv)
 
-<<<<<<< HEAD
-        # if self.options.device:
-        #     torch.nn.DataParallel(self.reconstructor).to(self.options.device)
-
-        self.reconstructor = torch.nn.DataParallel(self.reconstructor).cuda()  # TODO: make better with to_device
-=======
         self.reconstructor = torch.nn.DataParallel(self.reconstructor).cuda()  # TODO: make better with to_device
         self.optimizers = {
             'G': optim.Adam(self.reconstructor.parameters(), lr=self.options.lr, betas=(self.options.beta1, 0.999))}
->>>>>>> 4bf757ca
 
         # Create Evaluator Model
         if self.options.use_evaluator:
@@ -242,12 +221,7 @@
                 use_sigmoid=False,  # TODO : do we keep this? Will add option based on the decision
                 width=self.options.image_width,
                 mask_embed_dim=self.options.mask_embed_dim)
-
-<<<<<<< HEAD
-        self.evaluator = torch.nn.DataParallel(self.evaluator).cuda()  # TODO: make better with to_device
-=======
             self.evaluator = torch.nn.DataParallel(self.evaluator).cuda()
->>>>>>> 4bf757ca
 
             self.optimizers['D'] = optim.Adam(
                 self.evaluator.parameters(), lr=self.options.lr, betas=(self.options.beta1, 0.999))
@@ -263,15 +237,10 @@
 
         val_engine = Engine(lambda engine, batch: self.inference(batch, self.reconstructor,
                                                                  self.fft_functions, self.options))
-<<<<<<< HEAD
-
-        self.load_from_checkpoint_if_present()
-=======
         validation_mse = Loss(loss_fn=lambda x, y: x, output_transform=lambda x: (x['MSE'], x['ground_truth']))
         validation_mse.attach(val_engine, name='mse')
         validation_ssim = Loss(loss_fn=lambda x, y: x, output_transform=lambda x: (x['SSIM'], x['ground_truth']))
         validation_ssim.attach(val_engine, name='ssim')
->>>>>>> 4bf757ca
 
         monitoring_metrics = ['loss_D', 'loss_G']
 
@@ -294,13 +263,8 @@
         @train_engine.on(Events.ITERATION_COMPLETED)
         def plot_training_loss(engine):
             writer.add_scalar("training/generator_loss", train_engine.state.output['loss_G'], engine.state.iteration)
-<<<<<<< HEAD
-            writer.add_scalar("training/discriminator_loss", train_engine.state.output['loss_D'],
-                              engine.state.iteration)
-=======
             writer.add_scalar(
                 "training/discriminator_loss", train_engine.state.output['loss_D'], engine.state.iteration)
->>>>>>> 4bf757ca
 
         @train_engine.on(Events.EPOCH_COMPLETED)
         def plot_validation_loss(engine):
