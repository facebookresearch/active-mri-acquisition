--- conflicted
+++ resolved
@@ -179,11 +179,7 @@
     # TODO: consider adding learning rate scheduler
     # noinspection PyUnboundLocalVariable
     def update(self, batch, reconstructor, evaluator, optimizers, losses, fft_functions, options):
-<<<<<<< HEAD
         zero_filled_reconstruction, target, mask = preprocess_inputs(batch,
-=======
-        zero_filled_reconstruction, target, mask = preprocess_inputs(batch[1], batch[0],
->>>>>>> 145d604e
                                                                      fft_functions, options)
 
         # Get reconstructor output
